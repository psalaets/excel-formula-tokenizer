--- conflicted
+++ resolved
@@ -270,21 +270,16 @@
 
         offset += 1;
         continue;
-      } else if (("+-").indexOf(currentChar()) != -1 && language.isScientificNotation(token)) {
+      } else if ('+-'.indexOf(currentChar()) != -1 && language.isScientificNotation(token)) {
         token += currentChar();
 
         offset += 1;
         continue;
       } else {
         inNumeric = false;
-<<<<<<< HEAD
-        tokens.add(token, TOK_TYPE_OPERAND, TOK_SUBTYPE_NUMBER);
-        token = '';
-=======
         var jsValue = language.reformatNumberForJsParsing(token);
         tokens.add(jsValue, TOK_TYPE_OPERAND, TOK_SUBTYPE_NUMBER);
-        token = "";
->>>>>>> 8a9e6cdc
+        token = '';
       }
     }
 
