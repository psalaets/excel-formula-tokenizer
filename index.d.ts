--- conflicted
+++ resolved
@@ -5,14 +5,10 @@
 }
 
 export interface Options {
-<<<<<<< HEAD
-  language?: 'en-US' | 'de-DE';
+  language?: 'en-US' | 'de-DE' | 'en-EU';
   keepPrefixOperators: boolean;
-=======
-  language?: 'en-US' | 'de-DE' | 'en-EU';
   preserveLanguage?: boolean;
   asClass?: boolean;
->>>>>>> 70da802a
 }
 
 declare function tokenize(str: string, options?: Options): Token[];